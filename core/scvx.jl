#= SCvx algorithm data structures and methods.

Sequential convex programming algorithms for trajectory optimization.
Copyright (C) 2021 Autonomous Controls Laboratory (University of Washington),
                   and Autonomous Systems Laboratory (Stanford University)

This program is free software: you can redistribute it and/or modify it under
the terms of the GNU General Public License as published by the Free Software
Foundation, either version 3 of the License, or (at your option) any later
version.

This program is distributed in the hope that it will be useful, but WITHOUT ANY
WARRANTY; without even the implied warranty of MERCHANTABILITY or FITNESS FOR A
PARTICULAR PURPOSE.  See the GNU General Public License for more details.

You should have received a copy of the GNU General Public License along with
this program.  If not, see <https://www.gnu.org/licenses/>. =#

using LinearAlgebra
using JuMP
using ECOS
using Printf

include("../utils/types.jl")
include("../utils/helper.jl")
include("problem.jl")
include("scp.jl")

# :::::::::::::::::::::::::::::::::::::::::::::::::::::::::::::::::::::::::::::
# :: Data structures ::::::::::::::::::::::::::::::::::::::::::::::::::::::::::
# :::::::::::::::::::::::::::::::::::::::::::::::::::::::::::::::::::::::::::::

""" Structure holding the SCvx algorithm parameters."""
struct SCvxParameters <: SCPParameters
    N::T_Int          # Number of temporal grid nodes
    Nsub::T_Int       # Number of subinterval integration time nodes
    iter_max::T_Int   # Maximum number of iterations
    λ::T_Real         # Virtual control weight
    ρ_0::T_Real       # Trust region update threshold (lower, bad solution)
    ρ_1::T_Real       # Trust region update threshold (middle, OK solution)
    ρ_2::T_Real       # Trust region update threshold (upper, good solution)
    β_sh::T_Real      # Trust region shrinkage factor
    β_gr::T_Real      # Trust region growth factor
    η_init::T_Real    # Initial trust region radius
    η_lb::T_Real      # Minimum trust region radius
    η_ub::T_Real      # Maximum trust region radius
    ε_abs::T_Real     # Absolute convergence tolerance
    ε_rel::T_Real     # Relative convergence tolerance
    feas_tol::T_Real  # Dynamic feasibility tolerance
    q_tr::T_Real      # Trust region norm (possible: 1, 2, 4 (2^2), Inf)
    q_exit::T_Real    # Stopping criterion norm
    solver::Module    # The numerical solver to use for the subproblems
    solver_opts::Dict{T_String, Any} # Numerical solver options
end

""" SCvx subproblem solution."""
mutable struct SCvxSubproblemSolution <: SCPSubproblemSolution
    iter::T_Int          # SCvx iteration number
    # >> Discrete-time rajectory <<
    xd::T_RealMatrix     # States
    ud::T_RealMatrix     # Inputs
    p::T_RealVector      # Parameter vector
    # >> Virtual control terms <<
    vd::T_RealMatrix     # Dynamics virtual control
    vs::T_RealMatrix     # Nonconvex constraints virtual control
    vic::T_RealVector    # Initial conditions virtual control
    vtc::T_RealVector    # Terminal conditions virtual control
    P::T_RealVector      # Virtual control penalty integrand terms
    Pf::T_RealVector     # Boundary condition virtual control penalty
    # >> Cost values <<
    L::T_Real            # The original cost
    L_pen::T_Real        # The virtual control penalty
    L_aug::T_Real        # Overall cost
    J_aug::T_Real        # Overall cost for nonlinear problem
    act_improv::T_Real   # Actual cost improvement
    pre_improv::T_Real   # Predicted cost improvement
    # >> Trajectory properties <<
    status::T_ExitStatus # Numerical optimizer exit status
    feas::T_Bool         # Dynamic feasibility flag
    defect::T_RealMatrix # "Defect" linearization accuracy metric
    deviation::T_Real    # Deviation from reference trajectory
    unsafe::T_Bool       # Indicator that the solution is unsafe to use
    ρ::T_Real            # Convexification performance metric
    tr_update::T_String  # Indicator of growth direction for trust region
    reject::T_Bool       # Indicator whether SCvx rejected this solution
    dyn::T_DLTV          # The dynamics
end

""" Subproblem definition in JuMP format for the convex numerical optimizer."""
mutable struct SCvxSubproblem <: SCPSubproblem
    iter::T_Int          # SCvx iteration number
    mdl::Model           # The optimization problem handle
    algo::T_String       # SCP and convex algorithms used
    # >> Algorithm parameters <<
    def::SCPProblem      # The SCvx problem definition
    η::T_Real            # Trust region radius
    # >> Reference and solution trajectories <<
    sol::Union{SCvxSubproblemSolution, Missing} # Solution trajectory
    ref::Union{SCvxSubproblemSolution, Missing} # Reference trajectory
    # >> Cost function <<
    L::T_Objective       # The original convex cost function
    L_pen::T_Objective   # The virtual control penalty
    L_aug::T_Objective   # Overall cost function
    # >> Scaled variables <<
    xh::T_OptiVarMatrix  # Discrete-time states
    uh::T_OptiVarMatrix  # Discrete-time inputs
    ph::T_OptiVarVector  # Parameter
    # >> Physical variables <<
    x::T_OptiVarMatrix   # Discrete-time states
    u::T_OptiVarMatrix   # Discrete-time inputs
    p::T_OptiVarVector   # Parameters
    # >> Virtual control (never scaled) <<
    vd::T_OptiVarMatrix  # Dynamics virtual control
    vs::T_OptiVarMatrix  # Nonconvex constraints virtual control
    vic::T_OptiVarVector # Initial conditions virtual control
    vtc::T_OptiVarVector # Terminal conditions virtual control
    # >> Other variables <<
    P::T_OptiVarVector   # Virtual control penalty
    Pf::T_OptiVarVector  # Boundary condition virtual control penalty
    # >> Statistics <<
    nvar::T_Int                    # Total number of decision variables
    ncons::Dict{T_Symbol, Any}     # Number of constraints
    timing::Dict{T_Symbol, T_Real} # Runtime profiling
end

# :::::::::::::::::::::::::::::::::::::::::::::::::::::::::::::::::::::::::::::
# :: Constructors :::::::::::::::::::::::::::::::::::::::::::::::::::::::::::::
# :::::::::::::::::::::::::::::::::::::::::::::::::::::::::::::::::::::::::::::

"""
    SCvxProblem(pars, traj)

Construct the SCvx problem definition.

# Arguments
- `pars`: SCvx algorithm parameters.
- `traj`: the underlying trajectory optimization problem.

# Returns
- `pbm`: the problem structure ready for being solved by SCvx.
"""
function SCvxProblem(pars::SCvxParameters,
                     traj::TrajectoryProblem)::SCPProblem

    table = T_Table([
        # Iteration count
        (:iter, "k", "%d", 2),
        # Solver status
        (:status, "status", "%s", 8),
        # Maximum dynamics virtual control element
        (:maxvd, "vd", "%.0e", 5),
        # Maximum constraints virtual control element
        (:maxvs, "vs", "%.0e", 5),
        # Maximum boundary conditions virtual control element
        (:maxvbc, "vbc", "%.0e", 5),
        # Overall cost (including penalties)
        (:cost, "J", "%.2e", 9),
        # Maximum deviation in state
        (:dx, "Δx", "%.0e", 5),
        # Maximum deviation in input
        (:du, "Δu", "%.0e", 5),
        # Maximum deviation in input
        (:dp, "Δp", "%.0e", 5),
        # Stopping criterion deviation measurement
        (:δ, "δ", "%.0e", 5),
        # Dynamic feasibility flag (true or false)
        (:dynfeas, "dyn", "%s", 3),
        # Trust region size
        (:tr, "η", "%.2f", 5),
        # Convexification performance metric
        (:ρ, "ρ", "%s", 9),
        # Predicted cost improvement (percent)
        (:pre_improv, "J-L %", "%.2f", 9),
        # Update direction for trust region radius (grow? shrink?)
        (:dtr, "Δη", "%s", 3),
        # Reject solution indicator
        (:rej, "rej", "%s", 5)])

    pbm = SCPProblem(pars, traj, table)

    return pbm
end

"""
    SCvxSubproblem(pbm, iter, η[, ref])

Constructor for an empty convex optimization subproblem. No cost or
constraints. Just the decision variables and empty associated parameters.

# Arguments
- `pbm`: the SCvx problem being solved.
- `iter`: SCvx iteration number.
- `η`: the trust region radius.
- `ref`: (optional) the reference trajectory.

# Returns
- `spbm`: the subproblem structure.
"""
function SCvxSubproblem(pbm::SCPProblem,
                        iter::T_Int,
                        η::T_Real,
                        ref::Union{SCvxSubproblemSolution,
                                   Missing}=missing)::SCvxSubproblem

    # Statistics
    timing = Dict(:formulate => time_ns(), :total => time_ns())
    nvar = 0
    ncons = Dict()

    # Convenience values
    pars = pbm.pars
    scale = pbm.common.scale
    nx = pbm.traj.nx
    nu = pbm.traj.nu
    np = pbm.traj.np
    N = pbm.pars.N
    _E = pbm.common.E

    # Optimization problem handle
    solver = pars.solver
    solver_opts = pars.solver_opts
    mdl = Model()
    set_optimizer(mdl, solver.Optimizer)
    for (key,val) in solver_opts
        set_optimizer_attribute(mdl, key, val)
    end
    cvx_algo = string(pars.solver)
    algo = @sprintf("SCvx (backend: %s)", cvx_algo)

    sol = missing # No solution associated yet with the subproblem

    # Cost
    L = missing
    L_pen = missing
    L_aug = missing

    # Decision variables (scaled)
    xh = @variable(mdl, [1:nx, 1:N], base_name="xh")
    uh = @variable(mdl, [1:nu, 1:N], base_name="uh")
    ph = @variable(mdl, [1:np], base_name="ph")

    # Physical decision variables
    x = scale.Sx*xh.+scale.cx
    u = scale.Su*uh.+scale.cu
    p = scale.Sp*ph.+scale.cp
    vd = @variable(mdl, [1:size(_E, 2), 1:N-1], base_name="vd")
    vs = T_RealMatrix(undef, 0, N)
    vic = T_RealVector(undef, 0)
    vtc = T_RealVector(undef, 0)

    # Other variables
    P = @variable(mdl, [1:N], base_name="P")
    Pf = @variable(mdl, [1:2], base_name="Pf")

    spbm = SCvxSubproblem(iter, mdl, algo, pbm, η, sol, ref, L, L_pen, L_aug,
                          xh, uh, ph, x, u, p, vd, vs, vic, vtc, P, Pf, nvar,
                          ncons, timing)

    return spbm
end

"""
    SCvxSubproblemSolution(x, u, p, iter, pbm)

Construct a subproblem solution from a discrete-time trajectory. This leaves
parameters of the solution other than the passed discrete-time trajectory
unset.

# Arguments
- `x`: discrete-time state trajectory.
- `u`: discrete-time input trajectory.
- `p`: parameter vector.
- `iter`: SCvx iteration number.
- `pbm`: the SCvx problem definition.

# Returns
- `subsol`: subproblem solution structure.
"""
function SCvxSubproblemSolution(
    x::T_RealMatrix,
    u::T_RealMatrix,
    p::T_RealVector,
    iter::T_Int,
    pbm::SCPProblem)::SCvxSubproblemSolution

    # Parameters
    N = pbm.pars.N
    nx = pbm.traj.nx
    nu = pbm.traj.nu
    np = pbm.traj.np
    nv = size(pbm.common.E, 2)

    # Uninitialized parts
    status = MOI.OPTIMIZE_NOT_CALLED
    feas = false
    defect = fill(NaN, nx, N-1)
    deviation = NaN
    unsafe = false
    ρ = NaN
    tr_update = ""
    reject = false
    dyn = T_DLTV(nx, nu, np, nv, N)

    vd = T_RealMatrix(undef, 0, N)
    vs = T_RealMatrix(undef, 0, N)
    vic = T_RealVector(undef, 0)
    vtc = T_RealVector(undef, 0)
    P = zeros(N)
    Pf = zeros(2)

    L = NaN
    L_pen = NaN
    L_aug = NaN
    J_aug = NaN
    act_improv = NaN
    pre_improv = NaN

    subsol = SCvxSubproblemSolution(iter, x, u, p, vd, vs, vic, vtc, P, Pf, L,
                                    L_pen, L_aug, J_aug, act_improv,
                                    pre_improv, status, feas, defect,
                                    deviation, unsafe, ρ, tr_update, reject,
                                    dyn)

    # Compute the DLTV dynamics around this solution
    _scp__discretize!(subsol, pbm)

    # Nonlinear cost along this trajectory
    _scvx__solution_cost!(subsol, :nonlinear, pbm)

    return subsol
end

"""
    Signature

Construct subproblem solution from a subproblem object. Expects that the
subproblem argument is a solved subproblem (i.e. one to which numerical
optimization has been applied).

# Arguments
- `spbm`: the subproblem structure.

# Returns
- `sol`: subproblem solution.
"""
function SCvxSubproblemSolution(spbm::SCvxSubproblem)::SCvxSubproblemSolution
    # Extract the discrete-time trajectory
    x = value.(spbm.x)
    u = value.(spbm.u)
    p = value.(spbm.p)

    # Form the partly uninitialized subproblem
    sol = SCvxSubproblemSolution(x, u, p, spbm.iter, spbm.def)

    # Save the virtual control values and penalty terms
    sol.vd = value.(spbm.vd)
    sol.vs = value.(spbm.vs)
    sol.vic = value.(spbm.vic)
    sol.vtc = value.(spbm.vtc)
    sol.P = value.(spbm.P)
    sol.Pf = value.(spbm.Pf)

    # Save the optimal cost values
    sol.L = value(spbm.L)
    sol.L_pen = value(spbm.L_pen)
    sol.L_aug = value(spbm.L_aug)

    return sol
end

# :::::::::::::::::::::::::::::::::::::::::::::::::::::::::::::::::::::::::::::
# :: Public methods :::::::::::::::::::::::::::::::::::::::::::::::::::::::::::
# :::::::::::::::::::::::::::::::::::::::::::::::::::::::::::::::::::::::::::::

"""
    scvx_solve(pbm)

Apply the SCvx algorithm to solve the trajectory generation problem.

# Arguments
- `pbm`: the trajectory problem to be solved.

# Returns
- `sol`: the SCvx solution structure.
- `history`: SCvx iteration data history.
"""
function scvx_solve(pbm::SCPProblem)::Tuple{Union{SCPSolution, Nothing},
                                             SCPHistory}
    # ..:: Initialize ::..

    η = pbm.pars.η_init
    ref = _scvx__generate_initial_guess(pbm)

    history = SCPHistory()

    # ..:: Iterate ::..

    for k = 1:pbm.pars.iter_max
        # >> Construct the subproblem <<
        spbm = SCvxSubproblem(pbm, k, η, ref)

        _scp__add_dynamics!(spbm)
        _scp__add_convex_state_constraints!(spbm)
        _scp__add_convex_input_constraints!(spbm)
        _scp__add_nonconvex_constraints!(spbm)
        _scp__add_bcs!(spbm)
        _scvx__add_trust_region!(spbm)
        _scvx__add_cost!(spbm)

        _scp__save!(history, spbm)

        try
            # >> Solve the subproblem <<
            _scp__solve_subproblem!(spbm)

            # "Emergency exit" the SCvx loop if something bad happened
            # (e.g. numerical problems)
            if _scp__unsafe_solution(spbm)
                _scvx__print_info(spbm)
                break
            end

            # >> Check stopping criterion <<
            stop = _scvx__check_stopping_criterion!(spbm)
            if stop
                _scvx__print_info(spbm)
                break
            end

            # >> Update trust region <<
            ref, η = _scvx__update_trust_region!(spbm)
        catch e
            isa(e, SCPError) || rethrow(e)
            _scvx__print_info(spbm, e)
            break
        end

        # >> Print iteration info <<
        _scvx__print_info(spbm)
    end

    reset(pbm.common.table)

    # ..:: Save solution ::..
    sol = SCPSolution(history)

    return sol, history
end

# :::::::::::::::::::::::::::::::::::::::::::::::::::::::::::::::::::::::::::::
# :: Private methods ::::::::::::::::::::::::::::::::::::::::::::::::::::::::::
# :::::::::::::::::::::::::::::::::::::::::::::::::::::::::::::::::::::::::::::

"""
    _scvx__generate_initial_guess(pbm)

Construct the initial trajectory guess. Calls problem-specific initial guess
generator, which is converted to an SCvxSubproblemSolution structure.

# Arguments
- `pbm`: the SCvx problem structure.

# Returns
- `guess`: the initial guess.
"""
function _scvx__generate_initial_guess(
    pbm::SCPProblem)::SCvxSubproblemSolution

    # Construct the raw trajectory
    x, u, p = pbm.traj.guess(pbm.pars.N)
    _scvx__correct_convex!(x, u, p, pbm)
    guess = SCvxSubproblemSolution(x, u, p, 0, pbm)

    return guess
end

"""
    _scvx__add_trust_region!(spbm)

Add trust region constraint to the subproblem.

# Arguments
- `spbm`: the subproblem definition.
"""
function _scvx__add_trust_region!(spbm::SCvxSubproblem)::Nothing

    # Variables and parameters
    N = spbm.def.pars.N
    q = spbm.def.pars.q_tr
    scale = spbm.def.common.scale
    traj_pbm = spbm.def.traj
    nx = traj_pbm.nx
    nu = traj_pbm.nu
    np = traj_pbm.np
    η = spbm.η
    xh = spbm.xh
    uh = spbm.uh
    ph = spbm.ph
    xh_ref = scale.iSx*(spbm.ref.xd.-scale.cx)
    uh_ref = scale.iSu*(spbm.ref.ud.-scale.cu)
    ph_ref = scale.iSp*(spbm.ref.p-scale.cp)

    # Measure the *scaled* state and input deviations
    dx = xh-xh_ref
    du = uh-uh_ref
    dp = ph-ph_ref

    # Trust region constraint
    q2cone = Dict(1 => :l1, 2 => :soc, 4 => :soc, Inf => :linf)
    cone = q2cone[q]
    C = T_ConvexConeConstraint
    acc! = add_conic_constraint!
    dx_lq = @variable(spbm.mdl, [1:N], base_name="dx_lq")
    du_lq = @variable(spbm.mdl, [1:N], base_name="du_lq")
    dp_lq = @variable(spbm.mdl, base_name="dp_lq")
    acc!(spbm.mdl, C(vcat(dp_lq, dp), cone))
    for k = 1:N
        acc!(spbm.mdl, C(vcat(@k(dx_lq), @k(dx)), cone))
        acc!(spbm.mdl, C(vcat(@k(du_lq), @k(du)), cone))
        if q==4
            w = @variable(spbm.mdl, base_name="w")
            acc!(spbm.mdl, C(vcat(w, @k(dx_lq), @k(du_lq), dp_lq), :soc))
            acc!(spbm.mdl, C(vcat(w, η, 1), :geom))
        else
            acc!(spbm.mdl, C(@k(dx_lq)+@k(du_lq)+dp_lq-η, :nonpos))
        end
    end

    return nothing
end

"""
    _scvx__add_cost!(spbm)

Define the subproblem cost function.

# Arguments
- `spbm`: the subproblem definition.
"""
function _scvx__add_cost!(spbm::SCvxSubproblem)::Nothing

    # Variables and parameters
    x = spbm.x
    u = spbm.u
    p = spbm.p

    # Compute the cost components
    spbm.L = _scp__original_cost(x, u, p, spbm.def)
    _scvx__compute_linear_cost_penalty!(spbm)

    # Overall cost
    spbm.L_aug = spbm.L+spbm.L_pen

    # Associate cost function with the model
    set_objective_function(spbm.mdl, spbm.L_aug)
    set_objective_sense(spbm.mdl, MOI.MIN_SENSE)

    return nothing
end

"""
    _scvx__add_cost!(spbm)

Check if stopping criterion is triggered.

# Arguments
- `spbm`: the subproblem definition.

# Returns
- `stop`: true if stopping criterion holds.
"""
function _scvx__check_stopping_criterion!(spbm::SCvxSubproblem)::T_Bool

    # Extract values
    pbm = spbm.def
    ref = spbm.ref
    sol = spbm.sol
    ε_abs = pbm.pars.ε_abs
    ε_rel = pbm.pars.ε_rel

    # Compute solution deviation from reference
    sol.deviation = _scp__solution_deviation(spbm)

    # Check predicted cost improvement
    J_ref = _scvx__solution_cost!(ref, :nonlinear, pbm)
    L_sol = _scvx__solution_cost!(sol, :linear, pbm)
    sol.pre_improv = J_ref-L_sol
    pre_improv_rel = sol.pre_improv/abs(J_ref)

    # Compute stopping criterion
    stop = (spbm.iter>1 &&
            (sol.feas && (pre_improv_rel<=ε_rel || sol.deviation<=ε_abs)))

    return stop
end

"""
    _scvx__update_trust_region!(spbm)

Compute the new reference and trust region. Apply the trust region update rule
based on the most recent subproblem solution. This updates the trust region
radius, and selects either the current or the reference solution to act as the
next iteration's reference trajectory.

# Arguments
- `spbm`: the subproblem definition.

# Returns
- `next_ref`: reference trajectory for the next iteration.
- `next_η`: trust region radius for the next iteration.
"""
function _scvx__update_trust_region!(
    spbm::SCvxSubproblem)::Tuple{SCvxSubproblemSolution,
                                 T_Real}

    # Parameters
    pbm = spbm.def
    sol = spbm.sol
    ref = spbm.ref

    # Compute the actual cost improvement
    J_ref = _scvx__solution_cost!(ref, :nonlinear, pbm)
    J_sol = _scvx__solution_cost!(sol, :nonlinear, pbm)
    sol.act_improv = J_ref-J_sol

    # Convexification performance metric
    sol.ρ = sol.act_improv/sol.pre_improv

    # Apply update rule
    next_ref, next_η = _scvx__update_rule(spbm)

    return next_ref, next_η
end

<<<<<<< HEAD
#= Compute cost penalty at a particular instant.
=======
"""
    _scvx__P(vd, vs)

Compute cost penalty at a particular instant.
>>>>>>> ed1e4701

This is the integrand of the overall cost penalty term for dynamics and
nonconvex constraint violation.

Note: **this function must match the penalty implemented in
_scvx__add_cost!()**.

# Arguments
- `vd`: inconsistency in the dynamics ("defect").
- `vs`: inconsistency in the nonconvex inequality constraints.

# Returns
- `P`: the penalty value.
"""
function _scvx__P(vd::T_RealVector, vs::T_RealVector)::T_Real
    P = norm(vd, 1)+norm(vs, 1)
    return P
end

"""
    _scvx__Pf(g)

Compute cost penalty for boundary condition.

This is the cost penalty term for violating a boundary condition.

Note: **this function must match the penalty implemented in
_scvx__add_cost!()**.

# Arguments
- `g`: boundary condition value (zero if satisfied).

# Returns
- `Pf`: the penalty value.
"""
function _scvx__Pf(g::T_RealVector)::T_Real
    Pf = norm(g, 1)
    return Pf
end

"""
    _scvx__compute_linear_cost_penalty!(spbm)

Compute the subproblem cost virtual control penalty term.

# Arguments
- `spbm`: the subproblem definition.
"""
function _scvx__compute_linear_cost_penalty!(spbm::SCvxSubproblem)::Nothing
    # Variables and parameters
    N = spbm.def.pars.N
    λ = spbm.def.pars.λ
    t = spbm.def.common.t_grid
    E = spbm.ref.dyn.E
    P = spbm.P
    Pf = spbm.Pf
    vd = spbm.vd
    vs = spbm.vs
    vic = spbm.vic
    vtc = spbm.vtc

    # Compute virtual control penalty
    C = T_ConvexConeConstraint
    acc! = add_conic_constraint!
    for k = 1:N
        if k<N
            tmp = vcat(@k(P), @k(E)*@k(vd), @k(vs))
        else
            tmp = vcat(@k(P), @k(vs))
        end
        acc!(spbm.mdl, C(tmp, :l1))
    end
    acc!(spbm.mdl, C(vcat(@first(Pf), vic), :l1))
    acc!(spbm.mdl, C(vcat(@last(Pf), vtc), :l1))
    spbm.L_pen = trapz(λ*P, t)+sum(λ*Pf)

    return nothing
end

"""
    _scvx__actual_cost_penalty!(sol, pbm)

Compute the subproblem cost penalty based on actual constraint violation.

This computes the same cost penalty form as in the subproblem. However, instead
of using virtual control terms, it uses defects from nonlinear propagation of
the dynamics and the actual values of the nonconvex inequality constraints.

If the subproblem solution has already had this function called for it,
re-computation is skipped and the already computed value is returned.

# Arguments
- `sol`: the subproblem solution.
- `pbm`: the SCvx problem definition.
- `safe`: (optional) whether to check that the coded penalty function matches
  the optimization.

# Returns
- `pen`: the nonlinear cost penalty term.
"""
function _scvx__actual_cost_penalty!(
    sol::SCvxSubproblemSolution,
    pbm::SCPProblem)::T_Real

    # Values and parameters from the solution
    N = pbm.pars.N
    λ = pbm.pars.λ
    nx = pbm.traj.nx
    t = pbm.common.t_grid
    x = sol.xd
    u = sol.ud
    p = sol.p

    # Values from the solution
    δ = sol.defect
    gic = pbm.traj.gic(@first(sol.xd), sol.p)
    gtc = pbm.traj.gtc(@last(sol.xd), sol.p)

    # Integrate the nonlinear penalty term
    P = T_RealVector(undef, N)
    for k = 1:N
        δk = (k<N) ? @k(δ) : zeros(nx)
        sk = pbm.traj.s(@k(t), k, @k(x), @k(u), sol.p)
        sk = isempty(sk) ? [0.0] : sk
        @k(P) = λ*_scvx__P(δk, max.(sk, 0.0))
    end
    pen = trapz(P, t)+λ*_scvx__Pf(gic)+λ*_scvx__Pf(gtc)

    return pen
end

"""
    _scvx__solution_cost!(sol, kind, pbm)

Compute the linear or nonlinear overall associated with a solution.

# Arguments
- `sol`: the subproblem solution structure.
- `kind`: whether to compute the linear or nonlinear problem cost.
- `pbm`: the SCvx problem definition.

# Returns
- `cost`: the optimal cost associated with this solution.
"""
function _scvx__solution_cost!(
    sol::SCvxSubproblemSolution,
    kind::T_Symbol,
    pbm::SCPProblem)::T_Real

    if isnan(sol.L)
        sol.L = _scp__original_cost(sol.xd, sol.ud, sol.p, pbm)
    end

    if kind==:linear
        cost = sol.L
    else
        if isnan(sol.J_aug)
            J_orig = sol.L
            J_pen = _scvx__actual_cost_penalty!(sol, pbm)
            sol.J_aug = J_orig+J_pen
        end
        cost = sol.J_aug
    end

    return cost
end

"""
    _scvx__update_rule(spbm)

Apply the low-level SCvx trust region update rule. This computes the new trust
region value and reference trajectory, based on the obtained subproblem
solution.

# Arguments
- `spbm`: the subproblem definition.

# Returns
- `next_ref`: reference trajectory for the next iteration.
- `next_η`: trust region radius for the next iteration.
"""
function _scvx__update_rule(
    spbm::SCvxSubproblem)::Tuple{SCvxSubproblemSolution,
                                 T_Real}
    # Extract relevant data
    pars = spbm.def.pars
    sol = spbm.sol
    ref = spbm.ref
    ρ = sol.ρ
    ρ0 = pars.ρ_0
    ρ1 = pars.ρ_1
    ρ2 = pars.ρ_2
    β_sh = pars.β_sh
    β_gr = pars.β_gr
    η_lb = pars.η_lb
    η_ub = pars.η_ub
    η = spbm.η

    # Apply update logic
    # Prediction below means "prediction of cost improvement by the linearized
    # model"
    if ρ<ρ0
        # Very poor prediction
        next_η = max(η_lb, η/β_sh)
        next_ref = ref
        sol.tr_update = "S"
        sol.reject = true
    elseif ρ0<=ρ && ρ<ρ1
        # Mediocre prediction
        next_η = max(η_lb, η/β_sh)
        next_ref = sol
        sol.tr_update = "S"
        sol.reject = false
    elseif ρ1<=ρ && ρ<ρ2
        # Good prediction
        next_η = η
        next_ref = sol
        sol.tr_update = ""
        sol.reject = false
    else
        # Excellent prediction
        next_η = min(η_ub, β_gr*η)
        next_ref = sol
        sol.tr_update = "G"
        sol.reject = false
    end

    return next_ref, next_η
end

"""
    _scvx__mark_unsafe!(sol, err)

Mark a solution as unsafe to use.

# Arguments
- `sol`: subproblem solution.
- `err`: the SCvx error that occurred.
"""
function _scvx__mark_unsafe!(sol::SCvxSubproblemSolution,
                             err::SCPError)::Nothing
    sol.status = err.status
    sol.unsafe = true
    return nothing
end

"""
    _scvx__correct_convex!( x_ref, u_ref, p_ref, pbm)

Find closest trajectory that satisfies the convex path constraints.

Closeness is measured in an L1-norm sense.

# Arguments
- `x_ref`: the discrete-time state trajectory to be projected.
- `u_ref`: the discrete-time input trajectory to be projected.
- `p_ref`: the parameter vector to be projected.
- `pbm`: the SCvx problem definition.
"""
function _scvx__correct_convex!(
    x_ref::T_RealMatrix,
    u_ref::T_RealMatrix,
    p_ref::T_RealVector,
    pbm::SCPProblem)::Nothing

    # Parameters
    N = pbm.pars.N
    nx = pbm.traj.nx
    nu = pbm.traj.nu
    np = pbm.traj.np
    scale = pbm.common.scale

    # Initialize the problem
    opti = SCvxSubproblem(pbm, 0, 0.0)

    # Add the convex path constraints
    _scp__add_convex_state_constraints!(opti)
    _scp__add_convex_input_constraints!(opti)

    # Add epigraph constraints to make a convex cost for JuMP
    xh_ref = scale.iSx*(x_ref.-scale.cx)
    uh_ref = scale.iSu*(u_ref.-scale.cu)
    ph_ref = scale.iSp*(p_ref-scale.cp)
    dx = opti.xh-xh_ref
    du = opti.uh-uh_ref
    dp = opti.ph-ph_ref
    epi_x = @variable(opti.mdl, [1:N], base_name="τx")
    epi_u = @variable(opti.mdl, [1:N], base_name="τu")
    epi_p = @variable(opti.mdl, base_name="τp")
    C = T_ConvexConeConstraint
    for k = 1:N
        add_conic_constraint!(opti.mdl, C(vcat(@k(epi_x), @k(dx)), :l1))
        add_conic_constraint!(opti.mdl, C(vcat(@k(epi_u), @k(du)), :l1))
    end
    add_conic_constraint!(opti.mdl, C(vcat(epi_p, dp), :l1))

    # Define the cost
    cost = sum(epi_x)+sum(epi_u)+epi_p
    set_objective_function(opti.mdl, cost)
    set_objective_sense(opti.mdl, MOI.MIN_SENSE)

    # Solve
    optimize!(opti.mdl)

    # Save solution
    status = termination_status(opti.mdl)
    if (status==MOI.OPTIMAL || status==MOI.ALMOST_OPTIMAL)
        x_ref .= value.(opti.x)
        u_ref .= value.(opti.u)
        p_ref .= value.(opti.p)
    else
        msg = string("Solver failed to find the closest initial guess ",
                     "that satisfies the convex constraints (%s)")
        err = SCPError(0, SCP_GUESS_PROJECTION_FAILED,
                       @eval @sprintf($msg, $status))
        throw(err)
    end

    return nothing
end

<<<<<<< HEAD
#= Print command line info message.

Args:
    spbm: the subproblem that was solved.
    err: an SCvx-specific error message. =#
=======
"""
    _scvx__print_info(spbm[, err])

Print command line info message.

# Arguments
- `spbm`: the subproblem that was solved.
- `err`: an SCvx-specific error message.
"""
>>>>>>> ed1e4701
function _scvx__print_info(spbm::SCvxSubproblem,
                           err::Union{Nothing, SCPError}=nothing)::Nothing

    # Convenience variables
    sol = spbm.sol
    ref = spbm.ref
    table = spbm.def.common.table

    if !isnothing(err)
        @printf "ERROR: %s, exiting\n" err.msg
    elseif _scp__unsafe_solution(sol)
        @printf "ERROR: unsafe solution (%s), exiting\n" sol.status
    else
        # Preprocess values
        scale = spbm.def.common.scale
        xh = scale.iSx*(sol.xd.-scale.cx)
        uh = scale.iSu*(sol.ud.-scale.cu)
        ph = scale.iSp*(sol.p-scale.cp)
        xh_ref = scale.iSx*(spbm.ref.xd.-scale.cx)
        uh_ref = scale.iSu*(spbm.ref.ud.-scale.cu)
        ph_ref = scale.iSp*(spbm.ref.p-scale.cp)
        max_dxh = norm(xh-xh_ref, Inf)
        max_duh = norm(uh-uh_ref, Inf)
        max_dph = norm(ph-ph_ref, Inf)
        E = spbm.def.common.E
        status = @sprintf "%s" sol.status
        status = status[1:min(8, length(status))]
        ρ = !isnan(sol.ρ) ? @sprintf("%.2f", sol.ρ) : ""
        ρ = (length(ρ)>8) ? @sprintf("%.1e", sol.ρ) : ρ

        # Associate values with columns
        assoc = Dict(:iter => spbm.iter,
                     :status => status,
                     :maxvd => norm(sol.vd, Inf),
                     :maxvs => norm(sol.vs, Inf),
                     :maxvbc => norm([sol.vic; sol.vtc], Inf),
                     :cost => sol.J_aug,
                     :dx => max_dxh,
                     :du => max_duh,
                     :dp => max_dph,
                     :dynfeas => sol.feas ? "T" : "F",
                     :δ => sol.deviation,
                     :ρ => ρ,
                     :pre_improv => sol.pre_improv/abs(ref.J_aug)*100,
                     :dtr => sol.tr_update,
                     :rej => sol.reject ? "x" : "",
                     :tr => spbm.η)

        print(assoc, table)
    end

    _scp__overhead!(spbm)

    return nothing
end<|MERGE_RESOLUTION|>--- conflicted
+++ resolved
@@ -632,14 +632,10 @@
     return next_ref, next_η
 end
 
-<<<<<<< HEAD
-#= Compute cost penalty at a particular instant.
-=======
 """
     _scvx__P(vd, vs)
 
 Compute cost penalty at a particular instant.
->>>>>>> ed1e4701
 
 This is the integrand of the overall cost penalty term for dynamics and
 nonconvex constraint violation.
@@ -961,13 +957,6 @@
     return nothing
 end
 
-<<<<<<< HEAD
-#= Print command line info message.
-
-Args:
-    spbm: the subproblem that was solved.
-    err: an SCvx-specific error message. =#
-=======
 """
     _scvx__print_info(spbm[, err])
 
@@ -977,7 +966,6 @@
 - `spbm`: the subproblem that was solved.
 - `err`: an SCvx-specific error message.
 """
->>>>>>> ed1e4701
 function _scvx__print_info(spbm::SCvxSubproblem,
                            err::Union{Nothing, SCPError}=nothing)::Nothing
 
