--- conflicted
+++ resolved
@@ -1248,11 +1248,7 @@
 end
 
 """
-<<<<<<< HEAD
-    save_figure(filename, algo[; tmp])
-=======
     save_figure(filename, algo[; tmp, path])
->>>>>>> 6d43c5a1
 
 Save the current figure to a PDF file. The filename is prepended with the name
 of the SCP algorithm used for the solution.
@@ -1263,27 +1259,17 @@
 
 # Keywords
 - `tmp`: (optional) whether this is a temporary file.
-<<<<<<< HEAD
-"""
-_helper__tight_layout_applied = false
-function save_figure(filename::T_String, algo::T_String;
-                     tmp::T_Bool=false)::Nothing
-=======
 - `path`: (optional) where to save the figure.
 """
 _helper__tight_layout_applied = false
 function save_figure(filename::T_String, algo::T_String;
                      tmp::T_Bool=false,
                      path::Union{T_String, Nothing}=nothing)::Nothing
->>>>>>> 6d43c5a1
 
     global _helper__tight_layout_applied
 
     algo = lowercase(split(algo, " "; limit=2)[1])
-<<<<<<< HEAD
-=======
     path = isnothing(path) ? "../../figures/" : path
->>>>>>> 6d43c5a1
 
     # Apply tight layout, only do this **once** per figure
     if !_helper__tight_layout_applied
@@ -1293,11 +1279,7 @@
 
     # Save figure
     if !tmp
-<<<<<<< HEAD
-        plt.savefig(@sprintf("../../figures/%s_%s.pdf", algo, filename),
-=======
         plt.savefig(@sprintf("%s%s_%s.pdf", path, algo, filename),
->>>>>>> 6d43c5a1
                     bbox_inches="tight", pad_inches=0.01, facecolor=zeros(4))
         plt.close()
         _helper__tight_layout_applied = false # reset
