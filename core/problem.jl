#= General trajectory problem data structures and methods.

This acts as a "parser" interface to define a particular instance of the
trajectory generation problem.

The following design philosophy applies: you can omit a term by passing
`nothing` to the function. If you leave a piece out of the trajectory problem,
then it is assumed that piece is not present in the optimization problem. For
example, if the running cost is left undefined, then it is taken to be zero.

Sequential convex programming algorithms for trajectory optimization.
Copyright (C) 2021 Autonomous Controls Laboratory (University of Washington),
                   and Autonomous Systems Laboratory (Stanford University)

This program is free software: you can redistribute it and/or modify it under
the terms of the GNU General Public License as published by the Free Software
Foundation, either version 3 of the License, or (at your option) any later
version.

This program is distributed in the hope that it will be useful, but WITHOUT ANY
WARRANTY; without even the implied warranty of MERCHANTABILITY or FITNESS FOR A
PARTICULAR PURPOSE.  See the GNU General Public License for more details.

You should have received a copy of the GNU General Public License along with
this program.  If not, see <https://www.gnu.org/licenses/>. =#

include("../utils/types.jl")

# :::::::::::::::::::::::::::::::::::::::::::::::::::::::::::::::::::::::::::::
# :: Data structures ::::::::::::::::::::::::::::::::::::::::::::::::::::::::::
# :::::::::::::::::::::::::::::::::::::::::::::::::::::::::::::::::::::::::::::

""" Trajectory problem definition."""
mutable struct TrajectoryProblem
    # >> Variable sizes <<
    nx::T_Int         # Number of state variables
    nu::T_Int         # Number of input variables
    np::T_Int         # Number of parameter variables
    # >> Variable scaling advice <<
    xrg::Vector{Union{Nothing, Tuple{T_Real, T_Real}}} # State bounds
    urg::Vector{Union{Nothing, Tuple{T_Real, T_Real}}} # Input bounds
    prg::Vector{Union{Nothing, Tuple{T_Real, T_Real}}} # Parameter bounds
    # >> Numerical integration <<
    integ_actions::T_SpecialIntegrationActions # Special variable treatment
    # >> Initial guess <<
    guess::T_Function # (SCvx/GuSTO) The initial trajectory guess
    # >> Cost function <<
    φ::T_Function     # (SCvx/GuSTO) Terminal cost
    Γ::T_Function     # (SCvx) Running cost
    S::T_Function     # (GuSTO) Running cost quadratic input penalty
    dSdp::T_Function  # (GuSTO) Jacobian of S wrt parameter vector
    ℓ::T_Function     # (GuSTO) Running cost input-affine penalty
    dℓdx::T_Function  # (GuSTO) Jacobian of ℓ wrt state
    dℓdp::T_Function  # (GuSTO) Jacobian of ℓ wrt parameter
    g::T_Function     # (GuSTO) Running cost additive penalty
    dgdx::T_Function  # (GuSTO) Jacobian of g wrt state
    dgdp::T_Function  # (GuSTO) Jacobian of g wrt parameter
    S_cvx::T_Bool     # (GuSTO) Indicator if S is convex
    ℓ_cvx::T_Bool     # (GuSTO) Indicator if ℓ is convex
    g_cvx::T_Bool     # (GuSTO) Indicator if g is convex
    # >> Dynamics <<
    f::T_Function     # State time derivative
    A::T_Function     # Jacobian df/dx
    B::T_Function     # Jacobian df/du
    F::T_Function     # Jacobian df/dp
    # >> Constraints <<
    X::T_Function     # (SCvx/GuSTO) Convex state constraints
    U::T_Function     # (SCvx/GuSTO) Convex input constraints
    s::T_Function     # Nonconvex inequality constraint function
    C::T_Function     # Jacobian ds/dx
    D::T_Function     # Jacobian ds/du
    G::T_Function     # Jacobian ds/dp
    # >> Boundary conditions <<
    gic::T_Function   # Initial condition
    H0::T_Function    # Jacobian dgic/dx
    K0::T_Function    # Jacobian dgic/dp
    gtc::T_Function   # Terminal condition
    Hf::T_Function    # Jacobian dgtc/dx
    Kf::T_Function    # Jacobian dgtc/dp
    # >> Other <<
    mdl::Any          # Problem-specific data structure
    scp::Any          # SCP algorithm parameter data structure
end

# :::::::::::::::::::::::::::::::::::::::::::::::::::::::::::::::::::::::::::::
# :: Constructors :::::::::::::::::::::::::::::::::::::::::::::::::::::::::::::
# :::::::::::::::::::::::::::::::::::::::::::::::::::::::::::::::::::::::::::::

"""
    TrajectoryProblem(mdl)

Default (empty) constructor of a trajectory problem..

# Arguments
- `mdl`: problem-specific data.

# Returns
- `pbm`: an empty trajectory problem.
"""
function TrajectoryProblem(mdl::Any)::TrajectoryProblem

    nx = 0
    nu = 0
    np = 0
    xrg = Vector{Nothing}(undef, 0)
    urg = Vector{Nothing}(undef, 0)
    prg = Vector{Nothing}(undef, 0)
    propag_actions = T_SpecialIntegrationActions(undef, 0)
    guess = nothing
    φ = nothing
    Γ = nothing
    S = nothing
    dSdp = nothing
    ℓ = nothing
    dℓdx = nothing
    dℓdp = nothing
    g = nothing
    dgdx = nothing
    dgdp = nothing
    S_cvx = true
    ℓ_cvx = true
    g_cvx = true
    f = nothing
    A = nothing
    B = nothing
    F = nothing
    X = nothing
    U = nothing
    s = nothing
    C = nothing
    D = nothing
    G = nothing
    gic = nothing
    H0 = nothing
    K0 = nothing
    gtc = nothing
    Hf = nothing
    Kf = nothing
    scp = nothing

    pbm = TrajectoryProblem(nx, nu, np, xrg, urg, prg, propag_actions, guess,
                            φ, Γ, S, dSdp, ℓ, dℓdx, dℓdp, g, dgdx, dgdp, S_cvx,
                            ℓ_cvx, g_cvx, f, A, B, F, X, U, s, C, D, G, gic,
                            H0, K0, gtc, Hf, Kf, mdl, scp)

    return pbm
end

# :::::::::::::::::::::::::::::::::::::::::::::::::::::::::::::::::::::::::::::
# :: Public methods :::::::::::::::::::::::::::::::::::::::::::::::::::::::::::
# :::::::::::::::::::::::::::::::::::::::::::::::::::::::::::::::::::::::::::::

"""
    problem_set_dims!(pbm, nx, nu, np)

Set the problem dimensions.

# Arguments
- `pbm`: the trajectory problem structure.
- `nx`: state dimension.
- `nu`: input dimension.
- `np`: parameter dimension.
"""
function problem_set_dims!(pbm::TrajectoryProblem,
                           nx::T_Int,
                           nu::T_Int,
                           np::T_Int)::Nothing
    pbm.nx = nx
    pbm.nu = nu
    pbm.np = np
    pbm.xrg = fill(nothing, nx)
    pbm.urg = fill(nothing, nu)
    pbm.prg = fill(nothing, np)
    return nothing
end

"""
    problem_advise_scale!(pbm, which, idx, rg)

Set variable ranges to advise proper scaling. This overrides any automatic
variable scaling that may occur.

# Arguments
- `pbm`: the trajectory problem structure.
- `which`: either :state, :input, or :parameter.
- `idx`: which elements this range applies to.
- `rg`: the range itself, (min, max).
"""
function problem_advise_scale!(pbm::TrajectoryProblem,
                               which::T_Symbol,
                               idx::T_ElementIndex,
                               rg::Tuple{T_Real, T_Real})::Nothing
    if rg[2] < rg[1]
        err = ArgumentError("ERROR: min must be less than max.")
        throw(err)
    end
    map = Dict(:state => :xrg, :input => :urg, :parameter => :prg)
    for i in idx
        getfield(pbm, map[which])[i] = rg
    end
    return nothing
end

"""
    problem_set_integration_action!(pbm, idx, action)

Define an action on (part of) the state at integration update step.

# Arguments
- `pbm`: the trajectory problem structure.
- `idx`: state elements to which the action applies.
- `action`: the action to do. Receives the subset of the state, and returns the
  updated/correct value.
"""
function problem_set_integration_action!(pbm::TrajectoryProblem,
                                         idx::T_ElementIndex,
                                         action::T_Function)::Nothing
    push!(pbm.integ_actions, (idx, (x) -> action(x, pbm)))
    return nothing
end

"""
    problem_set_guess!(pbm, guess)

Define the initial trajectory guess.

# Arguments
- `pbm`: the trajectory problem structure.
- `guess`: the guess generator.
"""
function problem_set_guess!(pbm::TrajectoryProblem,
                            guess::T_Function)::Nothing
    pbm.guess = (N) -> guess(N, pbm)
    return nothing
end

"""
    problem_set_terminal_cost!(pbm, φ)

Define the terminal cost.

# Arguments
- `pbm`: the trajectory problem structure.
- `φ`: (optional) the terminal cost.
"""
function problem_set_terminal_cost!(pbm::TrajectoryProblem,
                                    φ::T_Function)::Nothing
    pbm.φ = (x, p) -> φ(x, p, pbm)
    return nothing
end

"""
    problem_set_running_cost!(pbm, algo, SΓ
                              [, dSdp, ℓ, dℓdx, dℓdp, g, dgdx, dgdp])

Define the running cost function. SCvx just requires the first function, `Γ(x,
u, p)`. GuSTO requires all the arguments and their Jacobians.

Args:
- `pbm`: the trajectory problem structure.
- `algo`: which algorithm is being used.
- `SΓ`: (optional) the running cost is SCvx, or the input quadratic penalty if
  GuSTO.
- `dSdp`: (optional) the input penalty quadratic form Jacobian wrt state.
- `ℓ`: (optional) the input-affine penalty function.
- `dℓdx`: (optional) the input-affine penalty function Jacobian wrt state.
- `dℓdp`: (optional) the input-affine penalty function Jacobian wrt parameter.
- `g`: (optional) the additive penalty function.
- `dgdx`: (optional) the additive penalty function Jacobian wrt state.
- `dgdp`: (optional) the additive penalty function Jacobian wrt parameter.
"""
function problem_set_running_cost!(pbm::TrajectoryProblem,
                                   algo::T_Symbol,
                                   SΓ::T_Function,
                                   dSdp::T_Function=nothing,
                                   ℓ::T_Function=nothing,
                                   dℓdx::T_Function=nothing,
                                   dℓdp::T_Function=nothing,
                                   g::T_Function=nothing,
                                   dgdx::T_Function=nothing,
                                   dgdp::T_Function=nothing)::Nothing
    if algo==:scvx
        pbm.Γ = (x, u, p) -> SΓ(x, u, p, pbm)
    else
        pbm.S = !isnothing(SΓ) ? (p) -> SΓ(p, pbm) : nothing
        pbm.dSdp = !isnothing(dSdp) ? (p) -> dSdp(p, pbm) : nothing
        pbm.S_cvx = isnothing(dSdp)
        pbm.ℓ = !isnothing(ℓ) ? (x, p) -> ℓ(x, p, pbm) : nothing
        pbm.dℓdx = !isnothing(dℓdx) ? (x, p) -> dℓdx(x, p, pbm) : nothing
        pbm.dℓdp = !isnothing(dℓdp) ? (x, p) -> dℓdp(x, p, pbm) : nothing
        pbm.ℓ_cvx = isnothing(dℓdx) && isnothing(dℓdp)
        pbm.g = !isnothing(g) ? (x, p) -> g(x, p, pbm) : nothing
        pbm.dgdx = !isnothing(dgdx) ? (x, p) -> dgdx(x, p, pbm) : nothing
        pbm.dgdp = !isnothing(dgdp) ? (x, p) -> dgdp(x, p, pbm) : nothing
        pbm.g_cvx = isnothing(dgdx) && isnothing(dgdp)
    end
    return nothing
end

"""
    problem_set_dynamics!(pbm, f, A, B, F)

Define the dynamics (SCvx).

# Arguments
- `pbm`: the trajectory problem structure.
- `f`: the dynamics function.
- `A`: Jacobian with respect to the state, `df/dx`.
- `B`: Jacobian with respect to the input, `df/du`.
- `F`: Jacobian with respect to the parameter, `df/dp`.
"""
function problem_set_dynamics!(pbm::TrajectoryProblem,
                               f::T_Function,
                               A::T_Function,
                               B::T_Function,
                               F::T_Function)::Nothing
    pbm.f = (x, u, p) -> f(x, u, p, pbm)
    pbm.A = !isnothing(A) ? (x, u, p) -> A(x, u, p, pbm) :
        (x, u, p) -> zeros(pbm.nx, pbm.nx)
    pbm.B = !isnothing(A) ? (x, u, p) -> B(x, u, p, pbm) :
        (x, u, p) -> zeros(pbm.nx, pbm.nu)
    pbm.F = !isnothing(F) ? (x, u, p) -> F(x, u, p, pbm) :
        (x, u, p) -> zeros(pbm.nx, pbm.nu)
    return nothing
end

"""
    problem_set_dynamics!(pb, f, A, F)

Define the input-affine dynamics (GuSTO).

# Arguments
- `pbm`: the trajectory problem structure.
- `kind`: either :nonlinear or :inputaffine.
- `f`: the dynamics functions `{f0, f1, ...}`.
- `A`: Jacobians with respect to the state, `{df0/dx, df1/dx, ...}`.
- `F`: Jacobians with respect to the parameter, `{df0/dp, df1/dp, ...}`.
"""
function problem_set_dynamics!(pbm::TrajectoryProblem,
                               f::T_Function,
                               A::T_Function,
                               F::T_Function)::Nothing
    pbm.f = (x, u, p) -> begin
        _f = f(x, p, pbm)
        _f = _f[1]+sum(u[i]*_f[i+1] for i=1:pbm.nu)
        return _f
    end

    pbm.A = !isnothing(A) ? (x, u, p) -> begin
        _A = A(x, p, pbm)
        _A = _A[1]+sum(u[i]*_A[i+1] for i=1:pbm.nu)
        return _A
    end : (x, u, p) -> zeros(pbm.nx, pbm.nx)

    pbm.B = (x, u, p) -> begin
        _B = zeros(pbm.nx, pbm.nu)
        _f = f(x, p, pbm)
        for i = 1:pbm.nu
            _B[:, i] = _f[i+1]
        end
        return _B
    end

    pbm.F = !isnothing(F) ? (x, u, p) -> begin
        _F = F(x, p, pbm)
        _F = _F[1]+sum(u[i]*_F[i+1] for i=1:pbm.nu)
        return _F
    end : (x, u, p) -> zeros(pbm.nx, pbm.nx)

    return nothing
end

<<<<<<< HEAD
#= Define the convex state constraint set.

Function signature: X(t, x, pbm), where:
  - t (T_Real): the current time.
  - x (T_OptiVarVector): the state vector.
  - pbm (TrajectoryProblem): the trajectory problem structure.
=======
"""
    problem_set_X!(pbm, X)
>>>>>>> ed1e4701

Define the convex state constraint set.

# Arguments
- `pbm`: the trajectory problem structure.
- `X`: the conic constraints whose intersection defines the convex state set.
"""
function problem_set_X!(pbm::TrajectoryProblem,
                        X::T_Function)::Nothing
<<<<<<< HEAD
    pbm.X = (t, x) -> X(t, x, pbm)
    return nothing
end

#= Define the convex input constraint set.

Function signature: U(t, u, pbm), where:
  - t (T_Real): the current time.
  - u (T_OptiVarVector): the input vector.
  - pbm (TrajectoryProblem): the trajectory problem structure.
=======
    pbm.X = (t, k, x, p) -> X(t, k, x, p, pbm)
    return nothing
end

"""
    problem_set_U!(pbm, U)
>>>>>>> ed1e4701

Define the convex input constraint set.

# Arguments
- `pbm`: the trajectory problem structure.
- `U`: the conic constraints whose intersection defines the convex input set.
"""
function problem_set_U!(pbm::TrajectoryProblem,
                        U::T_Function)::Nothing
<<<<<<< HEAD
    pbm.U = (t, u) -> U(t, u, pbm)
=======
    pbm.U = (t, k, u, p) -> U(t, k, u, p, pbm)
>>>>>>> ed1e4701
    return nothing
end

"""
    problem_set_s!(pbm, algo, s[, C, DG, G])

Define the nonconvex inequality path constraints. The SCvx algorithm assumes
the function form `s(t, k, x, u, p)`. The GuSTO algorithm assumes the function
form `s(t, k, x, p)`. Thus, SCvx requires the `s` argument as well as all three
Jacobians. GuSTO requires `s` and the two Jacobians.

Args:
- `pbm`: the trajectory problem structure.
- `algo`: which algorithm is being used.
- `s`: the constraint function.
- `C`: (optional) Jacobian with respect to the state, `ds/dx`.
- `DG`: (optional) Jacobian with respect to the input or parameter, `ds/du` or
  `ds/dp`. If SCvx, `ds/du` is used. If GuSTO, `ds/do` is used.
- `G`: (optional) Jacobian with respect to the parameter, `ds/dp`. Only provide
  if using SCvx.
"""
function problem_set_s!(pbm::TrajectoryProblem,
                        algo::T_Symbol,
                        s::T_Function,
                        C::T_Function=nothing,
                        DG::T_Function=nothing,
                        G::T_Function=nothing)::Nothing
    if isnothing(s)
        err = SCPError(0, SCP_BAD_ARGUMENT, "ERROR: must at least provide s.")
        throw(err)
    end

    not = !isnothing

    if algo==:scvx
        pbm.s = (t, k, x, u, p) -> s(t, k, x, u, p, pbm)
        pbm.C = not(C) ? (t, k, x, u, p) -> C(t, k, x, u, p, pbm) : nothing
        pbm.D = not(DG) ? (t, k, x, u, p) -> DG(t, k, x, u, p, pbm) : nothing
        pbm.G = not(G) ? (t, k, x, u, p) -> G(t, k, x, u, p, pbm) : nothing
    else
        pbm.s = (t, k, x, p) -> s(t, k, x, p, pbm)
        pbm.C = not(C) ? (t, k, x, p) -> C(t, k, x, p, pbm) : nothing
        pbm.G = not(DG) ? (t, k, x, p) -> DG(t, k, x, p, pbm) : nothing
    end

    return nothing
end

"""
    problem_set_bc!(pbm, kind, g, H, K)

Define the boundary conditions.

# Arguments
- `pbm`: the trajectory problem structure.
- `kind`: either :ic (initial condition) or :tc (terminal condition).
- `g`: the constraint function.
- `H`: Jacobian with respect to the state, dg/dx.
- `K`: Jacobian with respect to the parameter, dg/dp.
"""
function problem_set_bc!(pbm::TrajectoryProblem,
                         kind::Symbol,
                         g::T_Function,
                         H::T_Function,
                         K::T_Function)::Nothing
    if isnothing(g)
        err = SCPError(0, SCP_BAD_ARGUMENT, "ERROR: must at least provide g.")
        throw(err)
    end

    if kind==:ic
        pbm.gic = (x, p) -> g(x, p, pbm)
        pbm.H0 = !isnothing(H) ? (x, p) -> H(x, p, pbm) : nothing
        pbm.K0 = !isnothing(K) ? (x, p) -> K(x, p, pbm) : nothing
    else
        pbm.gtc = (x, p) -> g(x, p, pbm)
        pbm.Hf = !isnothing(H) ? (x, p) -> H(x, p, pbm) : nothing
        pbm.Kf = !isnothing(K) ? (x, p) -> K(x, p, pbm) : nothing
    end

    return nothing
end<|MERGE_RESOLUTION|>--- conflicted
+++ resolved
@@ -370,17 +370,8 @@
     return nothing
 end
 
-<<<<<<< HEAD
-#= Define the convex state constraint set.
-
-Function signature: X(t, x, pbm), where:
-  - t (T_Real): the current time.
-  - x (T_OptiVarVector): the state vector.
-  - pbm (TrajectoryProblem): the trajectory problem structure.
-=======
 """
     problem_set_X!(pbm, X)
->>>>>>> ed1e4701
 
 Define the convex state constraint set.
 
@@ -390,25 +381,12 @@
 """
 function problem_set_X!(pbm::TrajectoryProblem,
                         X::T_Function)::Nothing
-<<<<<<< HEAD
-    pbm.X = (t, x) -> X(t, x, pbm)
-    return nothing
-end
-
-#= Define the convex input constraint set.
-
-Function signature: U(t, u, pbm), where:
-  - t (T_Real): the current time.
-  - u (T_OptiVarVector): the input vector.
-  - pbm (TrajectoryProblem): the trajectory problem structure.
-=======
     pbm.X = (t, k, x, p) -> X(t, k, x, p, pbm)
     return nothing
 end
 
 """
     problem_set_U!(pbm, U)
->>>>>>> ed1e4701
 
 Define the convex input constraint set.
 
@@ -418,11 +396,7 @@
 """
 function problem_set_U!(pbm::TrajectoryProblem,
                         U::T_Function)::Nothing
-<<<<<<< HEAD
-    pbm.U = (t, u) -> U(t, u, pbm)
-=======
     pbm.U = (t, k, u, p) -> U(t, k, u, p, pbm)
->>>>>>> ed1e4701
     return nothing
 end
 
